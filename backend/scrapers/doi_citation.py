--- conflicted
+++ resolved
@@ -51,34 +51,6 @@
         ref["similarity_score"] = final_score
         ref["similarity_percentage"] = round(final_score * 100, 2)
     return sorted(references, key=lambda x: x.get("similarity_score", 0), reverse=True)
-
-def calculate_author_relevance_score(reference):
-    """Calculate a relevance score for a reference based on author information and title"""
-    score = 0
-    
-    # Check if reference has a proper title
-    if reference.get('title') and reference['title'].strip() != '':
-        score += 5
-    
-    # Check if reference has authors
-    if reference.get('authors'):
-        # Add points for each author that is properly formatted
-        for author in reference['authors']:
-            if author and author.strip() != '':
-                score += 2
-                # Additional points if author name appears to be properly formatted
-                if ',' in author or ' ' in author:
-                    score += 1
-    
-    # Penalize if no title or unstructured data only
-    if not reference.get('title') and reference.get('unstructured'):
-        score -= 3
-    
-    # Penalize if no authors
-    if not reference.get('authors'):
-        score -= 2
-        
-    return score
 
 def get_paper_by_doi(doi):
     """
@@ -101,40 +73,6 @@
             if "reference" in data:
                 for ref in data.get("reference", []):
                     reference_item = {
-<<<<<<< HEAD
-                        'key': ref.get('key', ''),
-                        'doi': ref.get('DOI', ''),
-                        'title': '',
-                        'authors': [],
-                        'year': '',
-                        'unstructured': ref.get('unstructured', ''),
-                        'verification_status': 'pending',  # Initial status
-                        'relevance_score': 0  # Initialize relevance score
-                    }
-                    
-                    # Extract title
-                    if 'article-title' in ref:
-                        reference_item['title'] = ref['article-title']
-                    elif 'unstructured' in ref:
-                        reference_item['title'] = ref['unstructured']
-                    
-                    # Extract authors
-                    if 'author' in ref:
-                        reference_item['authors'] = ref['author'].split(',')
-                    
-                    # Extract year
-                    if 'year' in ref:
-                        reference_item['year'] = ref['year']
-                    
-                    # Calculate relevance score
-                    reference_item['relevance_score'] = calculate_author_relevance_score(reference_item)
-                    
-                    references.append(reference_item)
-                
-                # Sort references by relevance score in descending order
-                references.sort(key=lambda x: x['relevance_score'], reverse=True)
-            
-=======
                         "key": ref.get("key", ""),
                         "doi": ref.get("DOI", ""),
                         "title": ref.get("article-title", "") or ref.get("unstructured", ""),
@@ -146,7 +84,6 @@
             main_abstract = data.get("abstract", "")
             if main_title and references:
                 references = rank_references(main_title, main_abstract, references)
->>>>>>> 03b06245
             return {
                 "title": main_title,
                 "authors": [
