--- conflicted
+++ resolved
@@ -69,7 +69,6 @@
   const { email, password, firstName, lastName } = req.body;
 
   try {
-<<<<<<< HEAD
     // Check if email exists first
     const usersByEmail = await admin.auth().getUserByEmail(email);
     
@@ -77,21 +76,8 @@
     return res.status(400).json({
       success: false,
       message: "Email already in use.",
-=======
-    const userRecord = await admin.auth().createUser({
-      email,
-      password,
-    });
-
-    await db.collection("users").doc(userRecord.uid).set({
-      firstName,
-      lastName,
-      email,
-      createdAt: new Date(),
->>>>>>> 9d64411c
     });
   } catch (error) {
-<<<<<<< HEAD
     // If error code is auth/user-not-found, the email is available
     if (error.code === 'auth/user-not-found') {
       try {
@@ -129,21 +115,6 @@
   }
 });
 // 🔹 API route to send a message to Deepseek
-=======
-    console.error("Error creating user:", error);
-
-    if (error.code === "auth/email-already-exists") {
-      return res.status(400).json({ success: false, message: "Email already in use." });
-    }
-
-    res.status(400).json({ success: false, message: error.message });
-  }
-});
-
-/**
- * 🔹 API: Chatbot Using Google Gemini AI
- */
->>>>>>> 9d64411c
 app.post("/api/chat", async (req, res) => {
   try {
     console.log("Request body:", JSON.stringify(req.body, null, 2));
