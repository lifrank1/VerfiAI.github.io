const path = require("path");
require("dotenv").config({ path: path.join(__dirname, ".env") });

const express = require("express");
const cors = require("cors");
const admin = require("firebase-admin");
const { HfInference } = require('@huggingface/inference');
const multer = require("multer");
const { spawn } = require("child_process");

// 🔹 Initialize Firebase
const serviceAccount = require("./firebase-adminsdk.json");
admin.initializeApp({
  credential: admin.credential.cert(serviceAccount),
});

const app = express();
app.use(cors());
app.use(express.json());

const db = admin.firestore();
const hf = new HfInference(process.env.HUGGINGFACE_API_KEY);

// 🔹 Multer Configuration for File Uploads
const storage = multer.diskStorage({
  destination: function (req, file, cb) {
    cb(null, "uploads/"); // Ensure 'uploads' directory exists
  },
  filename: function (req, file, cb) {
    cb(null, Date.now() + "-" + file.originalname); // Unique filenames
  },
});
const upload = multer({ storage: storage });

/**
 * 🔹 API: Upload Document and Process Contents
 */
app.post("/api/upload-document", upload.single("file"), async (req, res) => {
  if (!req.file) {
    return res.status(400).json({ error: "No file uploaded." });
  }

<<<<<<< HEAD
  try {
    // Check if email exists first
    const usersByEmail = await admin.auth().getUserByEmail(email);
    
    // If we get here, the email exists
    return res.status(400).json({
      success: false,
      message: "Email already in use.",
    });
  } catch (error) {
    // If error code is auth/user-not-found, the email is available
    if (error.code === 'auth/user-not-found') {
      try {
        // Create the new user
        const userRecord = await admin.auth().createUser({
          email,
          password,
        });

        
        // Store additional user details in Firestore
        await db.collection("users").doc(userRecord.uid).set({
          firstName,
          lastName,
          email,
          createdAt: new Date(),
        });

        return res.json({ success: true, uid: userRecord.uid });

      } catch (createError) {
        console.error("Error creating user:", createError);
        return res.status(400).json({
          success: false,
          message: createError.message,
        });
      }
=======
  console.log("Uploaded file:", req.file.path);

  const pythonProcess = spawn("python3", [
    "./backend/scrapers/document_scraper.py",
    req.file.path,
  ]);

  let data = "";
  let errorData = "";

  pythonProcess.stdout.on("data", (chunk) => {
    data += chunk;
    console.log("Python Output:", chunk.toString());
  });

  pythonProcess.stderr.on("data", (chunk) => {
    errorData += chunk;
    console.error("Python Error:", chunk.toString());
  });

  pythonProcess.on("close", async (code) => {
    if (code !== 0) {
      return res.status(500).json({ error: "Failed to process document", details: errorData });
>>>>>>> 4b77743a
    }

    try {
      const extractedText = JSON.parse(data).text;
      const docRef = await db.collection("documents").add({
        fileName: req.file.originalname,
        extractedText,
        uploadedAt: new Date(),
      });

      res.json({ success: true, documentId: docRef.id, extractedText });
    } catch (e) {
      res.status(500).json({ error: "Invalid JSON response", details: e.message });
    }
  });
});

/**
 * 🔹 API: Retrieve Uploaded Documents
 */
app.get("/api/documents", async (req, res) => {
  try {
    const snapshot = await db.collection("documents").orderBy("uploadedAt", "desc").get();
    const documents = snapshot.docs.map((doc) => ({ id: doc.id, ...doc.data() }));
    res.json(documents);
  } catch (error) {
    res.status(500).json({ error: error.message });
  }
});

/**
 * 🔹 API: Generate Citations
 */
app.post("/api/generate-citation", async (req, res) => {
  try {
    const { paperTitle, authors, year } = req.body;
    const input = `generate citation for: ${paperTitle} by ${authors} published in ${year}`;

    const response = await hf.textGeneration({
      model: 'scieditor/citation-generation-t5',
      inputs: input,
      parameters: { max_length: 512, temperature: 0.7 }
    });

    res.json({ citation: response.generated_text });
  } catch (error) {
    console.error("Citation generation error:", error);
    res.status(500).json({ error: error.message });
  }
});

/**
 * 🔹 API: Chat with AI about Paper Contents
 */
app.post("/api/chat", async (req, res) => {
  try {
    const { message, paperContent } = req.body;
    const input = `Context: ${paperContent}\nQuestion: ${message}`;

    const response = await hf.textGeneration({
      model: 'scieditor/citation-generation-t5',
      inputs: input,
      parameters: { max_length: 1024, temperature: 0.8 }
    });

    res.json({ reply: response.generated_text });
  } catch (error) {
    console.error("Chat error:", error);
    res.status(500).json({ error: error.message });
  }
});

/**
 * 🔹 API: Analyze Paper using DOI
 */
app.post('/api/analyze-paper', async (req, res) => {
  const { doi } = req.body;
  console.log('Received DOI:', doi);

  const pythonProcess = spawn('python3', ['./backend/scrapers/doi_citation.py', doi]);
  let data = '';
  let errorData = '';

  pythonProcess.stdout.on('data', (chunk) => {
    data += chunk;
    console.log('Python output:', chunk.toString());
  });

  pythonProcess.stderr.on('data', (chunk) => {
    errorData += chunk;
    console.error('Python error:', chunk.toString());
  });

  pythonProcess.on('close', async (code) => {
    if (code !== 0) {
      return res.status(500).json({ error: 'Failed to analyze paper', details: errorData });
    }
    try {
      const result = JSON.parse(data);
      console.log('Parsed result:', result);
      res.json(result);
    } catch (e) {
      res.status(500).json({ error: 'Invalid JSON response', details: e.message });
    }
  });
});

/**
 * 🔹 API: Get Paper by DOI
 */
app.get("/api/papers/:doi", async (req, res) => {
  try {
    const paperDoc = await db.collection("papers").doc(req.params.doi).get();
    if (!paperDoc.exists) {
      return res.status(404).json({ error: "Paper not found" });
    }
    res.json(paperDoc.data());
  } catch (error) {
    res.status(500).json({ error: error.message });
  }
});

/**
 * 🔹 API: Update Paper
 */
app.put("/api/papers/:doi", async (req, res) => {
  try {
    const { title, authors, year } = req.body;
    await db.collection("papers").doc(req.params.doi).update({
      title, authors, year, updatedAt: new Date()
    });
    res.json({ success: true });
  } catch (error) {
    res.status(500).json({ error: error.message });
  }
});

<<<<<<< HEAD
app.post("/api/save-citation", async (req, res) => {
  try {
    const { paper, userID } = req.body;

    if (!userID) {
      return res.status(400).json({ error: "User ID is required" });
    }

    const userRef = db.collection("users").doc(userID);
    const citationsRef = userRef.collection("citations");

    const newCitation = {
      title: paper.title,
      authors: paper.authors,
      research_field: paper.research_field?.field || null,
      year: paper.year,
      doi: paper.doi,
      retracted: paper.is_retracted || false,
      userID: userID,
      timestamp: new Date(),
    };

    const docRef = await citationsRef.add(newCitation);

    console.log("Citation saved to Firestore!");
    res.json({ success: true, citationId: docRef.id });

  } catch (error) {
    console.error("Error saving citation:", error);
    res.status(500).json({ error: error.message });
  }
=======
/**
 * 🔹 API: Delete Paper
 */
app.delete("/api/papers/:doi", async (req, res) => {
  try {
    await db.collection("papers").doc(req.params.doi).delete();
    res.json({ success: true });
  } catch (error) {
    res.status(500).json({ error: error.message });
  }
});

/**
 * 🔹 API: Delete User
 */
app.delete("/api/users/:uid", async (req, res) => {
  try {
    await admin.auth().deleteUser(req.params.uid);
    await db.collection("users").doc(req.params.uid).delete();
    res.json({ success: true });
  } catch (error) {
    res.status(500).json({ error: error.message });
  }
});

// 🔹 Start the Server
const port = 3002;
app.listen(port, () => {
  console.log(`Server running on port ${port}`);
>>>>>>> 4b77743a
});<|MERGE_RESOLUTION|>--- conflicted
+++ resolved
@@ -30,17 +30,12 @@
     cb(null, Date.now() + "-" + file.originalname); // Unique filenames
   },
 });
-const upload = multer({ storage: storage });
-
-/**
- * 🔹 API: Upload Document and Process Contents
- */
-app.post("/api/upload-document", upload.single("file"), async (req, res) => {
-  if (!req.file) {
-    return res.status(400).json({ error: "No file uploaded." });
-  }
-
-<<<<<<< HEAD
+
+
+  // 🔹 API route to create a new user
+app.post("/api/create-user", async (req, res) => {
+  const { email, password, firstName, lastName } = req.body;
+
   try {
     // Check if email exists first
     const usersByEmail = await admin.auth().getUserByEmail(email);
@@ -78,7 +73,25 @@
           message: createError.message,
         });
       }
-=======
+    }
+
+    // Handle any other errors
+    console.error("Error checking email:", error);
+    return res.status(400).json({
+      success: false,
+      message: error.message,
+    });
+  }
+});
+  const upload = multer({ storage: storage });
+
+  /**
+ * 🔹 API: Upload Document and Process Contents
+ */
+  app.post("/api/upload-document", upload.single("file"), async (req, res) => {
+  if (!req.file) {
+    return res.status(400).json({ error: "No file uploaded." });
+  }
   console.log("Uploaded file:", req.file.path);
 
   const pythonProcess = spawn("python3", [
@@ -102,8 +115,7 @@
   pythonProcess.on("close", async (code) => {
     if (code !== 0) {
       return res.status(500).json({ error: "Failed to process document", details: errorData });
->>>>>>> 4b77743a
-    }
+
 
     try {
       const extractedText = JSON.parse(data).text;
@@ -240,7 +252,6 @@
   }
 });
 
-<<<<<<< HEAD
 app.post("/api/save-citation", async (req, res) => {
   try {
     const { paper, userID } = req.body;
@@ -272,7 +283,8 @@
     console.error("Error saving citation:", error);
     res.status(500).json({ error: error.message });
   }
-=======
+});
+
 /**
  * 🔹 API: Delete Paper
  */
@@ -302,5 +314,4 @@
 const port = 3002;
 app.listen(port, () => {
   console.log(`Server running on port ${port}`);
->>>>>>> 4b77743a
 });