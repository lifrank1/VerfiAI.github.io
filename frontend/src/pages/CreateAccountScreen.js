--- conflicted
+++ resolved
@@ -24,11 +24,7 @@
     }
 
     try {
-<<<<<<< HEAD
-      const response = await fetch(`${config.API_BASE_URL}/api/create-user`, {
-=======
       const response = await fetch('https://verfiai.uc.r.appspot.com//api/create-user', {
->>>>>>> b49aa116
         method: 'POST',
         headers: { 'Content-Type': 'application/json' },
         body: JSON.stringify({ email, password, firstName, lastName }),
