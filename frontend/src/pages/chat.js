import React, { useState, useRef, useEffect } from "react";
import { Helmet } from "react-helmet";
import { useNavigate } from "react-router-dom";
import { getAuth, signOut } from "firebase/auth";
import { firebaseApp } from "../firebase-config";
import {
  getFirestore,
  collection,
  doc,
  addDoc,
  onSnapshot,
  deleteDoc,
  getDocs,
  getDoc,
  updateDoc,
} from "firebase/firestore";
import axios from "axios";
import NavigationHeader from "../components/NavigationHeader";
import { useAuth } from "../contexts/authContext";
import "../styles/ReferenceVerification.css";
import { Pie } from "react-chartjs-2";
import { Chart as ChartJS, ArcElement, Tooltip, Legend } from 'chart.js';
import config from '../config';

// Register ChartJS components
ChartJS.register(ArcElement, Tooltip, Legend);

const VerificationStatsButton = ({ references, user, saveReferenceToFirestore }) => {
  const [isHovered, setIsHovered] = useState(false);
  const [isOpen, setIsOpen] = useState(false);
  const [verificationStats, setVerificationStats] = useState({
    verified: 0,
    notVerified: 0,
    unverifiable: 0,
    unverifiableRefs: [],
    loading: false
  });
  const [verificationResults, setVerificationResults] = useState([]);

  const verifyAllReferences = async () => {
    setVerificationStats(prev => ({ ...prev, loading: true }));
    
    // TEMPORARILY: Always use production endpoint for testing
    const apiBaseUrl = "https://verfiai.uc.r.appspot.com";

    console.log("Environment:", { 
      hostname: window.location.hostname,
      apiBaseUrl
    });

    const results = await Promise.all(
      references.map(async (reference) => {
        try {
<<<<<<< HEAD
          const response = await axios.post(`${config.API_BASE_URL}/api/verify-reference`, {
=======
          const response = await axios.post(`${apiBaseUrl}/api/verify-reference`, {
>>>>>>> b49aa116
            reference
          });
          return {
            reference,
            status: response.data.verification_status
          };
        } catch (error) {
          console.error('Error verifying reference:', error);
          return {
            reference,
            status: 'failed'
          };
        }
      })
    );

    setVerificationResults(results);

    const stats = results.reduce((acc, { status, reference }) => {
      if (status === 'verified') acc.verified++;
      else if (status === 'not_found' || status === 'failed') {
        acc.unverifiable++;
        acc.unverifiableRefs.push(reference);
      }
      else acc.notVerified++;
      return acc;
    }, { verified: 0, notVerified: 0, unverifiable: 0, unverifiableRefs: [] });

    setVerificationStats({ ...stats, loading: false });
  };

  const chartData = {
    labels: ['Verified', 'Not Verified', 'Unverifiable'],
    datasets: [{
      data: [
        verificationStats.verified,
        verificationStats.notVerified,
        verificationStats.unverifiable
      ],
      backgroundColor: [
        'rgba(75, 192, 192, 0.6)',
        'rgba(255, 206, 86, 0.6)',
        'rgba(255, 99, 132, 0.6)'
      ],
      borderColor: [
        'rgba(75, 192, 192, 1)',
        'rgba(255, 206, 86, 1)',
        'rgba(255, 99, 132, 1)'
      ],
      borderWidth: 1
    }]
  };

  const handleChartClick = async (event, elements) => {
    if (!elements || !elements.length) return;
    
    const clickedIndex = elements[0].index;
    // 0 = Verified, 1 = Not Verified, 2 = Unverifiable
    if (clickedIndex === 0) { // Only handle clicks on the "Verified" section
      const verifiedRefs = references.filter((ref) => {
        const result = verificationResults.find(vr => 
          vr.reference.title === ref.title && 
          vr.reference.doi === ref.doi
        );
        return result && result.status === 'verified';
      });
      
      // Save all verified references to Firestore
      for (const ref of verifiedRefs) {
        const citationData = {
          title: ref.title || "Untitled Reference",
          authors: ref.authors || [],
          year: ref.year || null,
          doi: ref.doi || null,
          research_field: { field: "Reference" },
          is_retracted: false
        };
        await saveReferenceToFirestore(citationData, user.userID);
      }
    }
  };

  const options = {
    responsive: true,
    plugins: {
      legend: {
        position: 'bottom',
      },
      title: {
        display: true,
        text: 'Reference Verification Status',
        color: '#333',
        font: { size: 16 }
      }
    },
    onClick: handleChartClick
  };

  return (
    <div style={{ position: 'relative', display: 'inline-block' }}>
      <button
        onMouseEnter={() => {
          setIsHovered(true);
          if (!verificationStats.verified && !verificationStats.loading) {
            verifyAllReferences();
          }
        }}
        onMouseLeave={() => !isOpen && setIsHovered(false)}
        onClick={() => {
          setIsOpen(!isOpen);
          if (!verificationStats.verified && !verificationStats.loading) {
            verifyAllReferences();
          }
        }}
        style={{
          background: '#6E44FF',
          color: 'white',
          border: 'none',
          padding: '0.5rem',
          borderRadius: '50%',
          width: '30px',
          height: '30px',
          cursor: 'pointer',
          marginLeft: '10px'
        }}
      >
        📊
      </button>

      {/* Hover preview */}
      {isHovered && !isOpen && (
        <div style={{
          position: 'absolute',
          top: '100%',
          left: '50%',
          transform: 'translateX(-50%)',
          background: 'white',
          padding: '1rem',
          borderRadius: '8px',
          boxShadow: '0 2px 10px rgba(0,0,0,0.1)',
          zIndex: 1000,
          width: '200px'
        }}>
          <div style={{ textAlign: 'center' }}>
            {verificationStats.loading ? (
              <p>Verifying references...</p>
            ) : (
              <p>Click to see full verification details</p>
            )}
          </div>
        </div>
      )}

      {/* Full modal when clicked */}
      {isOpen && (
        <div style={{
          position: 'fixed',
          top: '50%',
          left: '50%',
          transform: 'translate(-50%, -50%)',
          background: 'white',
          padding: '2rem',
          borderRadius: '12px',
          boxShadow: '0 4px 20px rgba(0,0,0,0.15)',
          zIndex: 1000,
          maxWidth: '600px',
          width: '90%',
          maxHeight: '80vh',
          overflowY: 'auto'
        }}>
          <button
            onClick={() => setIsOpen(false)}
            style={{
              position: 'absolute',
              top: '10px',
              right: '10px',
              background: 'none',
              border: 'none',
              fontSize: '20px',
              cursor: 'pointer'
            }}
          >
            ✕
          </button>

          {verificationStats.loading ? (
            <div style={{ textAlign: 'center', padding: '2rem' }}>
              <p>Verifying references...</p>
            </div>
          ) : (
            <>
              <div style={{ maxWidth: '400px', margin: '0 auto' }}>
                <Pie data={chartData} options={options} />
              </div>
              
              <div style={{ marginTop: '2rem' }}>
                <h4>Verification Summary</h4>
                <p>Total References: {references.length}</p>
                <p>Verified: {verificationStats.verified}</p>
                <p>Not Verified: {verificationStats.notVerified}</p>
                <p>Unverifiable: {verificationStats.unverifiable}</p>

                {verificationStats.unverifiableRefs.length > 0 && (
                  <div style={{ marginTop: '1rem' }}>
                    <h4>Unverifiable Citations:</h4>
                    <ul style={{ 
                      listStyle: 'none', 
                      padding: 0,
                      maxHeight: '200px',
                      overflowY: 'auto'
                    }}>
                      {verificationStats.unverifiableRefs.map((ref, idx) => (
                        <li key={idx} style={{
                          padding: '0.5rem',
                          margin: '0.5rem 0',
                          background: '#fff5f5',
                          borderRadius: '4px'
                        }}>
                          <strong>{ref.title || 'Untitled Reference'}</strong>
                          {ref.authors && (
                            <p style={{ margin: '0.25rem 0', fontSize: '0.9rem' }}>
                              Authors: {Array.isArray(ref.authors) ? ref.authors.join(', ') : ref.authors}
                            </p>
                          )}
                          {ref.year && <p style={{ margin: '0.25rem 0', fontSize: '0.9rem' }}>Year: {ref.year}</p>}
                          {ref.doi && (
                            <p style={{ margin: '0.25rem 0', fontSize: '0.9rem' }}>
                              DOI: <a href={`https://doi.org/${ref.doi}`} target="_blank" rel="noopener noreferrer">{ref.doi}</a>
                            </p>
                          )}
                        </li>
                      ))}
                    </ul>
                  </div>
                )}
              </div>
            </>
          )}
        </div>
      )}
    </div>
  );
};

const ReferenceItem = ({ reference, index, userID, autoVerify }) => {
  const [verificationStatus, setVerificationStatus] = useState(
    reference.verification_status || "pending"
  );
  const [results, setResults] = useState(null);

  const verifyReference = async () => {
    try {
      setVerificationStatus("in_progress");

<<<<<<< HEAD
      const response = await axios.post(`${config.API_BASE_URL}/api/verify-reference`, {
=======
      // TEMPORARILY: Always use production endpoint for testing
      const apiBaseUrl = "https://verfiai.uc.r.appspot.com";

      const response = await axios.post(`${apiBaseUrl}/api/verify-reference`, {
>>>>>>> b49aa116
        reference,
      });

      setVerificationStatus(response.data.verification_status);
      setResults(response.data.results);
    } catch (error) {
      console.error("Error verifying reference:", error);
      setVerificationStatus("failed");
    }
  };

  // Auto-verify on mount if autoVerify is true
  useEffect(() => {
    if (autoVerify && verificationStatus === "pending") {
      verifyReference();
    }
  }, [autoVerify, verificationStatus]);

  const saveReferenceToFirestore = async (ref, userID) => {
    if (!userID) return; // Safety check

    try {
      const db = getFirestore(firebaseApp);
      const userRef = doc(db, "users", userID);
      const citationsRef = collection(userRef, "citations");

      const newCitation = {
        title: ref.title || ref.unstructured || "Untitled Reference",
        authors: ref.authors || [],
        year: ref.year || null,
        doi: ref.doi || null,
        userID: userID,
        timestamp: new Date(),
      };

      await addDoc(citationsRef, newCitation);
      console.log("Reference saved to Firestore!");
    } catch (error) {
      console.error("Error saving reference:", error);
    }
  };

  // Status indicator configurations
  const statusInfo = {
    pending: { icon: "⚪", text: "Not Verified" },
    in_progress: { icon: "🔄", text: "Verifying..." },
    verified: { icon: "✅", text: "Verified" },
    not_found: { icon: "⚠️", text: "Not Found" },
    failed: { icon: "❌", text: "Verification Failed" },
    retracted: { icon: "🚫", text: "Retracted" },
  };

  const status = statusInfo[verificationStatus] || statusInfo.pending;

  return (
    <li className="reference-item">
      <div className="reference-header">
        <div className="reference-content">
          <p className="reference-title">
            [{index + 1}] {reference.title || reference.unstructured || "Untitled Reference"}
          </p>
          {reference.authors && reference.authors.length > 0 && (
            <p className="reference-authors">
              {Array.isArray(reference.authors)
                ? reference.authors.join(", ")
                : reference.authors}
            </p>
          )}
          {reference.year && <p className="reference-year">Year: {reference.year}</p>}
          {reference.doi && (
            <p className="reference-doi">
              DOI:{" "}
              <a
                href={`https://doi.org/${reference.doi}`}
                target="_blank"
                rel="noopener noreferrer"
              >
                {reference.doi}
              </a>
            </p>
          )}
          {reference.similarity_percentage !== undefined && (
            <div style={{ 
              display: 'flex', 
              alignItems: 'center',
              margin: '0.25rem 0',
              fontSize: '0.9rem',
              color: '#333'
            }}>
              <span>Reliability: {reference.similarity_percentage}%</span>
              <div 
                style={{ 
                  position: 'relative',
                  marginLeft: '0.5rem',
                  cursor: 'pointer'
                }}
                onMouseEnter={(e) => {
                  const tooltip = e.currentTarget.querySelector('.tooltip');
                  tooltip.style.visibility = 'visible';
                  tooltip.style.opacity = 1;
                }}
                onMouseLeave={(e) => {
                  const tooltip = e.currentTarget.querySelector('.tooltip');
                  tooltip.style.visibility = 'hidden';
                  tooltip.style.opacity = 0;
                }}
              >
                <span>🔍</span>
                <div 
                  className="tooltip"
                  style={{
                    position: 'absolute',
                    bottom: '100%',
                    left: '50%',
                    transform: 'translateX(-50%)',
                    backgroundColor: '#333',
                    color: 'white',
                    padding: '0.5rem',
                    borderRadius: '4px',
                    fontSize: '0.8rem',
                    width: '300px',
                    textAlign: 'center',
                    visibility: 'hidden',
                    opacity: 0,
                    transition: 'opacity 0.2s, visibility 0.2s',
                    zIndex: 1000,
                    boxShadow: '0 2px 4px rgba(0,0,0,0.2)'
                  }}
                >
                  Reliability Score Calculation:
                  <br />
                  final_score = (0.7 × title_sim + 0.3 × content_sim) × 2
                  <br />
                  <br />
                  • title_sim: Similarity between titles
                  <br />
                  • content_sim: Similarity between title + abstract
                </div>
              </div>
            </div>
          )}
        </div>

        <div className="reference-status-container">
          <div className={`status-badge status-${verificationStatus}`}>
            <span className="status-icon">{status.icon}</span>
            <span className="status-text">{status.text}</span>
          </div>

          {/* Verify Button (only if pending and not auto-verifying) */}
          {verificationStatus === "pending" && !autoVerify && (
            <button onClick={verifyReference} className="verify-button">
              Verify
            </button>
          )}

          {/* Save Button (only if verified) */}
          {verificationStatus === "verified" && (
            <button
              onClick={() => saveReferenceToFirestore(reference, userID)}
              className="verify-button"
              disabled={!userID}
            >
              Save
            </button>
          )}
        </div>
      </div>

      {/* Verification results */}
      {results && verificationStatus !== "failed" && verificationStatus !== "pending" && (
        <div className="results-container">
          <p className="results-heading">Verification Results:</p>

          {results.crossref && results.crossref.length > 0 && (
            <div className="results-section">
              <p className="results-section-title">Found on CrossRef:</p>
              <ul className="results-list">
                {results.crossref.map((item, idx) => (
                  <li key={idx} className="results-item">
                    <strong>{item.title}</strong>
                    {item.publisher && <span> - {item.publisher}</span>}
                    {item.year && <span> ({item.year})</span>}
                    <br />
                    <a
                      href={`https://doi.org/${item.doi}`}
                      target="_blank"
                      rel="noopener noreferrer"
                    >
                      DOI: {item.doi}
                    </a>
                  </li>
                ))}
              </ul>
            </div>
          )}

          {results.arxiv && results.arxiv.length > 0 && (
            <div className="results-section">
              <p className="results-section-title">Found on ArXiv:</p>
              <ul className="results-list">
                {results.arxiv.map((item, idx) => (
                  <li key={idx} className="results-item">
                    <a href={item.link} target="_blank" rel="noopener noreferrer">
                      {item.title}
                    </a>
                  </li>
                ))}
              </ul>
            </div>
          )}

          {results.semantic_scholar && results.semantic_scholar.length > 0 && (
            <div className="results-section">
              <p className="results-section-title">Found on Semantic Scholar:</p>
              <ul className="results-list">
                {results.semantic_scholar.map((item, idx) => (
                  <li key={idx} className="results-item">
                    <a
                      href={`https://www.semanticscholar.org/paper/${item.paperId}`}
                      target="_blank"
                      rel="noopener noreferrer"
                    >
                      {item.title}
                    </a>
                  </li>
                ))}
              </ul>
            </div>
          )}

          {results.retracted && results.retracted.length > 0 && (
            <div className="results-section">
              <p className="results-section-title retracted-title">
                Retraction Information:
              </p>
              <ul className="results-list">
                {results.retracted.map((item, idx) => (
                  <li key={idx} className="results-item">
                    <span className="retracted-title">{item.title}</span> -{" "}
                    <a
                      href={`https://doi.org/${item.doi}`}
                      target="_blank"
                      rel="noopener noreferrer"
                    >
                      DOI: {item.doi}
                    </a>
                  </li>
                ))}
              </ul>
            </div>
          )}

          {((results.crossref && results.crossref.length === 0) &&
            (results.arxiv && results.arxiv.length === 0) &&
            (results.semantic_scholar && results.semantic_scholar.length === 0) &&
            (results.retracted && results.retracted.length === 0)) && (
            <p className="not-found-message">
              This reference was not found in any of the searched databases.
            </p>
          )}
        </div>
      )}
    </li>
  );
};

const Chat = () => {
  const [messages, setMessages] = useState([
    {
      type: "bot",
      text: "Hello! Enter a paper title, DOI, or ISBN to get started.",
    },
  ]);
  const [isLoading, setIsLoading] = useState(false);
  const [input, setInput] = useState("");
  const [searchProgress, setSearchProgress] = useState(0);
  const [chatHistories, setChatHistories] = useState([]);
  const [currentChatId, setCurrentChatId] = useState(null);
  const [editingChatId, setEditingChatId] = useState(null);
  const [editTitle, setEditTitle] = useState("");
  const [chatInputs, setChatInputs] = useState([]); // Store user inputs for replay

  const messagesEndRef = useRef(null);
  const navigate = useNavigate();
  const user = useAuth();
  const [citations, setCitations] = useState([]);

  // Listen for real-time updates to chat histories
  useEffect(() => {
    const fetchChatHistories = () => {
      if (!user || !user.userID) return;

      const db = getFirestore(firebaseApp);
      const userRef = doc(db, "users", user.userID);
      const chatsRef = collection(userRef, "chats");

      // Listen for real-time updates
      const unsubscribe = onSnapshot(chatsRef, (querySnapshot) => {
        const chatData = querySnapshot.docs.map((doc) => ({
          ...doc.data(),
          id: doc.id,
        }));
        setChatHistories(chatData);
      });

      return () => unsubscribe();
    };

    fetchChatHistories();
  }, [user]);

  // Load chat from Firestore and replay the conversation
  const loadChat = async (chatId) => {
    if (!user || !user.userID) return;

    try {
      const db = getFirestore(firebaseApp);
      const userRef = doc(db, "users", user.userID);
      const chatDoc = doc(userRef, "chats", chatId);
      const chatSnap = await getDoc(chatDoc);

      if (chatSnap.exists()) {
        const chatData = chatSnap.data();
        setCurrentChatId(chatId);
        
        // Set the existing messages from the chat history
        setMessages(chatData.messages);
        
        // Extract user inputs from the chat history for replay if needed
        const userInputs = chatData.messages
          .filter(msg => msg.type === "user")
          .map(msg => msg.text);
        
        setChatInputs(userInputs);
      }
    } catch (error) {
      console.error("Error loading chat:", error);
    }
  };

  // Modify searchPaper to accept input parameter
  const searchPaper = async (inputText = input) => {
    // Handle different input types
    let textToSearch;
    
    // If inputText is an object (like a React event) or has a text property (like a message object)
    if (typeof inputText === 'object' && inputText !== null) {
      if (inputText.text) {
        textToSearch = String(inputText.text);
      } else if (inputText.target && inputText.target.value) {
        textToSearch = String(inputText.target.value);
      } else {
        textToSearch = String(input); // Fall back to the current input state
      }
    } else {
      textToSearch = String(inputText || '');
    }

    if (!textToSearch.trim()) return;
    setIsLoading(true);
    setSearchProgress(0);

    // TEMPORARILY: Always use production endpoint for testing
    const apiBaseUrl = "https://verfiai.uc.r.appspot.com";

    try {
<<<<<<< HEAD
      const userMessage = { type: "user", text: textToSearch };
      await handleNewMessage(userMessage);

      let response;
      if (isISBN(textToSearch)) {
        response = await axios.post(`${config.API_BASE_URL}/api/isbn-citation`, {
          isbn: textToSearch,
        });
      } else {
        // Simulate progress updates
        const progressInterval = setInterval(() => {
          setSearchProgress(prev => {
            if (prev >= 90) {
              clearInterval(progressInterval);
              return prev;
            }
            return prev + 10;
          });
        }, 500);

        response = await axios.post(`${config.API_BASE_URL}/api/analyze-paper`, {
          doi: textToSearch,
        });
=======
      const response = await axios.post(`${apiBaseUrl}/api/upload-document`, formData, {
        headers: {
          "Content-Type": "multipart/form-data",
        },
        onUploadProgress: (progressEvent) => {
          const percentCompleted = Math.round(
            (progressEvent.loaded * 100) / progressEvent.total
          );
          setUploadProgress(percentCompleted);
        },
      });
>>>>>>> b49aa116

        clearInterval(progressInterval);
        setSearchProgress(100);
      }

      const paper = response.data.paper;
      console.log("Received paper:", paper);

      // Format the response message
      const formattedMessage = (
        <div>
          <div style={{ 
            display: 'flex', 
            alignItems: 'center',
            marginBottom: '1rem',
            justifyContent: 'space-between'
          }}>
            <div style={{ 
              display: 'flex', 
              alignItems: 'center',
              gap: '1rem'
            }}>
              <h3 style={{ margin: 0 }}>Paper Details</h3>
              <VerificationStatsButton 
                references={paper.references || []} 
                user={user}
                saveReferenceToFirestore={saveCitationToFirestore}
              />
            </div>
            <button
              onClick={() => {
                const citationData = {
                  title: paper.title,
                  authors: paper.authors,
                  research_field: paper.research_field || { field: "Unspecified" },
                  year: paper.year,
                  doi: paper.doi,
                  is_retracted: paper.is_retracted || false
                };
                saveCitationToFirestore(citationData, user?.userID);
              }}
              className="button"
              style={{ 
                fontSize: "0.9rem", 
                padding: "0.5rem 1rem",
                display: 'flex',
                alignItems: 'center',
                gap: '0.5rem'
              }}
              disabled={!user?.userID}
            >
              <span>📑</span> Save Citation
            </button>
          </div>
          <p>
            <b>📌 Title:</b> {paper.title}
          </p>
          <p>
            <b>👥 Authors:</b>
          </p>
          <ul style={{ paddingLeft: "2rem" }}>
            {paper.authors.map((author, index) => (
              <li key={index} style={{ marginBottom: "0.3rem" }}>
                {author}
              </li>
            ))}
          </ul>
          <p>
            <b>📊 Research Field:</b> {paper.research_field?.field || "Unspecified"}
          </p>
          <p>
            <b>📅 Year:</b> {paper.year}
          </p>
          <p>
            <b>🔗 DOI:</b> {paper.doi}
          </p>
          {paper.is_retracted ? (
            <div>
              <p style={{ color: "red", fontWeight: "bold" }}>🚨 This paper may be retracted!</p>
              <ul style={{ paddingLeft: "2rem" }}>
                {paper.retraction_info.map((item, idx) => (
                  <li key={idx} style={{ marginBottom: "0.5rem" }}>
                    <b>📌 Title:</b> {item.title}
                    <br />
                    <b>🔗 DOI:</b> {item.doi}
                  </li>
                ))}
              </ul>
            </div>
          ) : (
            <p style={{ color: "green" }}>✅ This paper does not appear to be retracted.</p>
          )}
          {paper.references && paper.references.length > 0 && (
            <div className="references-container">
              <h4 className="references-title">
                References ({paper.references.length})
              </h4>
              <ul className="references-list">
                {paper.references.map((ref, idx) => (
                  <ReferenceItem
                    key={idx}
                    reference={ref}
                    index={idx}
                    userID={user && user.userID}
                    autoVerify={true}
                  />
                ))}
              </ul>
            </div>
          )}
        </div>
      );

      const botMessage = { type: "bot", text: formattedMessage };
      await handleNewMessage(botMessage);
    } catch (error) {
      const errorMessage = {
        type: "bot",
        text: "Error analyzing paper. Please check the DOI and try again.",
      };
      await handleNewMessage(errorMessage);
    } finally {
      setIsLoading(false);
      setInput("");
    }
  };

  // Modify handleNewMessage to only save user inputs
  const handleNewMessage = async (newMessage) => {
    try {
      const updatedMessages = [...messages, newMessage];
      setMessages(updatedMessages);

      if (!user || !user.userID) return; // Don't save if not logged in

      const db = getFirestore(firebaseApp);
      const userRef = doc(db, "users", user.userID);

      if (currentChatId) {
        // Update existing chat
        const chatDoc = doc(userRef, "chats", currentChatId);
        await updateDoc(chatDoc, {
          messages: updatedMessages,
          timestamp: new Date()
        });
      } else {
        // Create a new chat only if there isn't one
        const title = newMessage.type === "user" 
          ? newMessage.text.substring(0, 30) + "..."
          : "New Chat";
        
        const chatsRef = collection(userRef, "chats");

        const newChat = {
          title: title,
          messages: updatedMessages,
          timestamp: new Date(),
          userID: user.userID,
        };

        const docRef = await addDoc(chatsRef, newChat);
        setCurrentChatId(docRef.id);
      }
    } catch (error) {
      console.error("Error saving message:", error);
    }
  };

  // Delete chat from Firestore
  const deleteChat = async (chatId) => {
    if (!user || !user.userID) return;

    try {
      const db = getFirestore(firebaseApp);
      const userRef = doc(db, "users", user.userID);
      const chatDoc = doc(userRef, "chats", chatId);
      await deleteDoc(chatDoc);
      
      if (currentChatId === chatId) {
        setMessages([{
          type: "bot",
          text: "Hello! Enter a paper title, DOI, or ISBN to get started. You can also upload a document for analysis.",
        }]);
        setCurrentChatId(null);
      }
    } catch (error) {
      console.error("Error deleting chat:", error);
    }
  };

  // Delete all chats
  const deleteAllChats = async () => {
    if (!user || !user.userID) return;

    try {
<<<<<<< HEAD
      const db = getFirestore(firebaseApp);
      const userRef = doc(db, "users", user.userID);
      const chatsRef = collection(userRef, "chats");
      
      const snapshot = await getDocs(chatsRef);
      const deletePromises = snapshot.docs.map(doc => deleteDoc(doc.ref));
      await Promise.all(deletePromises);
      
      setMessages([{
        type: "bot",
        text: "Hello! Enter a paper title, DOI, or ISBN to get started. You can also upload a document for analysis.",
      }]);
      setCurrentChatId(null);
    } catch (error) {
      console.error("Error deleting all chats:", error);
    }
  };
=======
      // TEMPORARILY: Always use production endpoint for testing
      const apiBaseUrl = "https://verfiai.uc.r.appspot.com";
      
      console.log("Search Paper Environment:", { 
        hostname: window.location.hostname,
        apiBaseUrl
      });

      const response = await axios.post(`${apiBaseUrl}/api/analyze-paper`, {
        doi: input,
      });
      const paper = response.data.paper;
      console.log("Received paper:", paper);
>>>>>>> b49aa116

  // Delete all citations
  const deleteAllCitations = async () => {
    if (!user || !user.userID) return;
    
    try {
      const db = getFirestore(firebaseApp);
      const userRef = doc(db, "users", user.userID);
      const citationsRef = collection(userRef, "citations");
      
      // Get all citations
      const snapshot = await getDocs(citationsRef);
      
      // Delete each citation
      const deletePromises = snapshot.docs.map(doc => 
        deleteDoc(doc.ref)
      );
      
      await Promise.all(deletePromises);
      console.log("All citations deleted successfully!");
    } catch (error) {
      console.error("Error deleting all citations:", error);
    }
  };

  // Listen for real-time updates to citations
  useEffect(() => {
    const fetchCitations = () => {
      if (!user || !user.userID) return;

      const db = getFirestore(firebaseApp);
      const userRef = doc(db, "users", user.userID);
      const citationsRef = collection(userRef, "citations");

      // Listen for real-time updates
      const unsubscribe = onSnapshot(citationsRef, (querySnapshot) => {
        // Include Firestore doc ID
        const citationsData = querySnapshot.docs.map((doc) => ({
          ...doc.data(),
          id: doc.id,
        }));
        setCitations(citationsData);
      });

      return () => unsubscribe();
    };

    // This effect will run whenever the user changes
    fetchCitations();
  }, [user]);

  const handleLogout = async () => {
    const auth = getAuth(firebaseApp);
    try {
      await signOut(auth);
      navigate("/");
    } catch (error) {
      console.error("Error signing out: ", error);
    }
  };

  const scrollToBottom = () => {
    if (messagesEndRef.current) {
      messagesEndRef.current.scrollTop = messagesEndRef.current.scrollHeight;
    }
  };

  useEffect(() => {
    scrollToBottom();
  }, [messages]);

  // Basic ISBN validation
  const isISBN = (input) => {
    // Ensure input is a string
    if (typeof input !== 'string') return false;
    return /^(?:\d{10}|\d{13})$/.test(input.replace(/-/g, ""));
  };

  // Save any paper-like object to Firestore
  const saveCitationToFirestore = async (paper, userID) => {
    if (!userID) return;

    try {
      const db = getFirestore(firebaseApp);
      const userRef = doc(db, "users", userID);
      const citationsRef = collection(userRef, "citations");

      // Ensure we have all required fields with proper fallbacks
      const newCitation = {
        title: paper.title || "Untitled Paper",
        authors: Array.isArray(paper.authors) ? paper.authors : [],
        research_field: paper.research_field?.field || "Unspecified",
        year: paper.year || null,
        doi: paper.doi || null,
        retracted: paper.is_retracted || false,
        userID: userID,
        timestamp: new Date(),
      };

      await addDoc(citationsRef, newCitation);
      console.log("Citation saved to Firestore!", newCitation);
    } catch (error) {
      console.error("Error saving citation:", error);
    }
  };

  // Delete a citation by ID
  const deleteCitation = async (citationId) => {
    if (!user || !user.userID) return;
    try {
      const db = getFirestore(firebaseApp);
      const userRef = doc(db, "users", user.userID);
      const citationDocRef = doc(userRef, "citations", citationId);
      await deleteDoc(citationDocRef);
      console.log("Citation deleted successfully!");
    } catch (error) {
      console.error("Error deleting citation:", error);
    }
  };

  // Press Enter to search
  const handleKeyPress = (e) => {
    if (e.key === "Enter" && !e.shiftKey) {
      e.preventDefault();
      searchPaper(input); // Pass the string input directly
    }
  };

  // Update chat title in Firestore
  const updateChatTitle = async (chatId, newTitle) => {
    if (!user || !user.userID) return;

    try {
      const db = getFirestore(firebaseApp);
      const userRef = doc(db, "users", user.userID);
      const chatDoc = doc(userRef, "chats", chatId);
      
      await updateDoc(chatDoc, {
        title: newTitle
      });
    } catch (error) {
      console.error("Error updating chat title:", error);
    }
  };

  const handleEditStart = (chat) => {
    setEditingChatId(chat.id);
    setEditTitle(chat.title);
  };

  const handleEditSave = async (chatId) => {
    if (editTitle.trim() !== '') {
      await updateChatTitle(chatId, editTitle.trim());
    }
    setEditingChatId(null);
    setEditTitle("");
  };

  const handleEditKeyPress = (e, chatId) => {
    if (e.key === 'Enter') {
      handleEditSave(chatId);
    }
  };

  return (
    <>
      <NavigationHeader />
      <Helmet>
        <title>VerifAI - Chat</title>
        <style>
          {`
            @keyframes gradient-animation {
              0% { background-position: 0% 50%; }
              50% { background-position: 100% 50%; }
              100% { background-position: 0% 50%; }
            }
            .progress-bar {
              width: 100%;
              height: 100%;
              background: #6E44FF;
              border-radius: 2px;
              transition: width 0.3s ease;
            }
            .sidebar {
              background: #f8f9fa;
              border-right: 1px solid #e9ecef;
              height: calc(100vh - 6rem);
              position: fixed;
              top: 6rem;
              width: 300px;
              display: flex;
              flex-direction: column;
              padding: 1.5rem 1rem;
              overflow-y: auto;
            }
            .main-content {
              margin-left: 300px;
              margin-right: 300px;
              height: calc(100vh - 6rem);
              display: flex;
              flex-direction: column;
              padding: 1.5rem;
              background: #fff;
              position: relative;
              margin-top: 6rem;
            }
            .chat-messages {
              flex: 1;
              overflow-y: auto;
              padding: 1rem;
              display: flex;
              flex-direction: column;
              gap: 1rem;
              scroll-behavior: smooth;
              margin-bottom: 100px;
            }
            .message {
              max-width: 80%;
              padding: 1rem;
              border-radius: 12px;
              box-shadow: 0 2px 4px rgba(0,0,0,0.05);
            }
            .user-message {
              background: #6E44FF;
              color: white;
              margin-left: auto;
            }
            .bot-message {
              background: #f7f7f8;
              color: #333;
              margin-right: auto;
            }
            .input-area {
              position: fixed;
              bottom: 0;
              left: 300px;
              right: 300px;
              padding: 1.5rem;
              background: #fff;
              border-top: 1px solid #e9ecef;
              box-shadow: 0 -2px 10px rgba(0,0,0,0.05);
              z-index: 100;
            }
            .search-section {
              display: flex;
              gap: 1rem;
              margin-bottom: 0.5rem;
              background: #f8f9fa;
              padding: 1rem;
              border-radius: 8px;
              border: 1px solid #e9ecef;
              margin: 0 auto;
              max-width: 800px;
            }
            .button {
              padding: 0.8rem 1.5rem;
              background: #6E44FF;
              color: white;
              border: none;
              border-radius: 8px;
              cursor: pointer;
              transition: all 0.2s ease;
              white-space: nowrap;
            }
            .input {
              flex: 1;
              padding: 0.8rem 1.2rem;
              border-radius: 8px;
              border: 1px solid #e9ecef;
              font-size: 1rem;
              transition: border-color 0.2s ease;
              margin: 0;
            }
            .input:focus {
              outline: none;
              border-color: #6E44FF;
            }
            .progress-container {
              width: 100%;
              height: 4px;
              background: #e9ecef;
              border-radius: 2px;
              overflow: hidden;
              margin-top: 0.5rem;
            }
            .sidebar-header {
              display: flex;
              justify-content: space-between;
              align-items: center;
              margin-bottom: 1.5rem;
              padding-bottom: 1rem;
              border-bottom: 1px solid #e9ecef;
            }
            .sidebar-title {
              margin: 0;
              background: linear-gradient(270deg, #6E44FF, #FF4D4D);
              background-size: 200% auto;
              color: transparent;
              -webkit-background-clip: text;
              background-clip: text;
              animation: gradient-animation 10s ease infinite;
              font-size: 1.5rem;
            }
            .chat-item {
              background: #fff;
              padding: 0.5rem;
              border-radius: 8px;
              margin-bottom: 1rem;
              box-shadow: 0 2px 4px rgba(0,0,0,0.05);
              transition: all 0.2s ease;
              cursor: pointer;
            }
            .chat-item:hover {
              transform: translateY(-2px);
              box-shadow: 0 4px 8px rgba(0,0,0,0.1);
            }
            .chat-item.active {
              background: #6E44FF;
              color: white;
            }
            .citation-item {
              background: #fff;
              padding: 1rem;
              border-radius: 8px;
              margin-bottom: 1rem;
              box-shadow: 0 2px 4px rgba(0,0,0,0.05);
            }
            .citation-title {
              color: #333;
              text-decoration: none;
              font-weight: bold;
              display: block;
              margin-bottom: 0.5rem;
            }
            .citation-title:hover {
              text-decoration: underline;
            }
            .citation-meta {
              color: #666;
              font-size: 0.9rem;
              margin-bottom: 0.5rem;
            }
            .delete-button {
              background: #dc3545;
              color: white;
              border: none;
              padding: 0.4rem 0.8rem;
              border-radius: 4px;
              cursor: pointer;
              transition: all 0.2s ease;
            }
            .delete-button:hover {
              background: #c82333;
            }
          `}
        </style>
      </Helmet>

      <div style={{ display: "flex", height: "100vh", background: "#fff" }}>
        {/* Chat History Sidebar */}
        <div className="sidebar" style={{ left: 0 }}>
          <div className="sidebar-header">
            <h1 className="sidebar-title">Chats</h1>
            <div style={{ display: 'flex', gap: '0.5rem' }}>
              <button
                onClick={() => {
                  setMessages([{
                    type: "bot",
                    text: "Hello! Enter a paper title, DOI, or ISBN to get started. You can also upload a document for analysis.",
                  }]);
                  setCurrentChatId(null);
                }}
                className="button"
                style={{ fontSize: "0.8rem", padding: "0.4rem 0.8rem" }}
              >
                New Chat
              </button>
              {chatHistories.length > 0 && (
                <button
                  onClick={deleteAllChats}
                  className="delete-button"
                  style={{ fontSize: "0.8rem" }}
                >
                  Delete All
                </button>
              )}
            </div>
          </div>

          <div style={{ overflowY: "auto", flex: 1 }}>
            {chatHistories.length > 0 ? (
              chatHistories.map((chat) => (
                <div
                  key={chat.id}
                  className={`chat-item ${currentChatId === chat.id ? 'active' : ''}`}
                  onClick={() => !editingChatId && loadChat(chat.id)}
                >
                  <div style={{ display: 'flex', alignItems: 'center', gap: '0.5rem' }}>
                    {editingChatId === chat.id ? (
                      <input
                        type="text"
                        value={editTitle}
                        onChange={(e) => setEditTitle(e.target.value)}
                        onKeyPress={(e) => handleEditKeyPress(e, chat.id)}
                        onBlur={() => handleEditSave(chat.id)}
                        className="input"
                        autoFocus
                      />
                    ) : (
                      <p style={{ margin: 0, flex: 1 }}>
                        <b>{chat.title}</b>
                      </p>
                    )}
                    <span
                      onClick={(e) => {
                        e.stopPropagation();
                        if (editingChatId === chat.id) {
                          handleEditSave(chat.id);
                        } else {
                          handleEditStart(chat);
                        }
                      }}
                      style={{
                        cursor: 'pointer',
                        fontSize: '1rem',
                        opacity: 0.7,
                        transition: 'opacity 0.2s'
                      }}
                      onMouseEnter={(e) => e.target.style.opacity = 1}
                      onMouseLeave={(e) => e.target.style.opacity = 0.7}
                    >
                      {editingChatId === chat.id ? '💾' : '✏️'}
                    </span>
                  </div>
                  <p style={{ fontSize: "0.8rem", margin: "0.5rem 0" }}>
                    {new Date(chat.timestamp).toLocaleDateString('en-US', {
                      month: 'short',
                      day: 'numeric',
                      year: 'numeric',
                      hour: '2-digit',
                      minute: '2-digit'
                    })}
                  </p>
                  <button
                    onClick={(e) => {
                      e.stopPropagation();
                      deleteChat(chat.id);
                    }}
                    className="delete-button"
                    style={{ fontSize: "0.8rem" }}
                  >
                    Delete
                  </button>
                </div>
              ))
            ) : (
              <p style={{ color: "#666", textAlign: "center" }}>No chat histories yet!</p>
            )}
          </div>
        </div>

        {/* Main content area */}
        <div className="main-content">
          <div className="chat-messages" ref={messagesEndRef}>
            {messages.map((message, index) => (
              <div
                key={index}
                className={`message ${message.type === "user" ? "user-message" : "bot-message"}`}
              >
                {message.text}
              </div>
            ))}
          </div>

          <div className="input-area">
            <div className="search-section">
              <input
                type="text"
                value={input}
                onChange={(e) => setInput(e.target.value)}
                onKeyPress={handleKeyPress}
                placeholder="Enter paper title, DOI, or ISBN..."
                className="input"
              />
              <button
                onClick={searchPaper}
                disabled={isLoading}
                className="button"
              >
                {isLoading ? "Searching..." : "Search"}
              </button>
            </div>

            {searchProgress > 0 && searchProgress < 100 && (
              <div className="progress-container">
                <div
                  className="progress-bar"
                  style={{ width: `${searchProgress}%` }}
                />
              </div>
            )}
          </div>
        </div>

        {/* Citations Sidebar */}
        <div className="sidebar" style={{ right: 0 }}>
          <div className="sidebar-header">
            <h1 className="sidebar-title">Citations</h1>
            {citations.length > 0 && (
              <button
                onClick={deleteAllCitations}
                className="delete-button"
                style={{ fontSize: "0.8rem" }}
              >
                Delete All
              </button>
            )}
          </div>

          <div style={{ overflowY: "auto", flex: 1 }}>
            {citations.length > 0 ? (
              citations.map((citation) => (
                <div key={citation.id} className="citation-item">
                  <a
                    href={citation.doi ? `https://doi.org/${citation.doi}` : `https://scholar.google.com/scholar?q=${encodeURIComponent(citation.title)}`}
                    target="_blank"
                    rel="noopener noreferrer"
                    className="citation-title"
                  >
                    {citation.title}
                  </a>
                  <p className="citation-meta">
                    {citation.authors && Array.isArray(citation.authors)
                      ? citation.authors.join(", ")
                      : "No authors available"}
                  </p>
                  <p className="citation-meta">Year: {citation.year}</p>
                  {citation.doi && (
                    <a
                      href={`https://doi.org/${citation.doi}`}
                      target="_blank"
                      rel="noopener noreferrer"
                      style={{ color: "#6E44FF", textDecoration: "none" }}
                    >
                      DOI
                    </a>
                  )}
                  <button
                    onClick={() => deleteCitation(citation.id)}
                    className="delete-button"
                    style={{ marginTop: "0.5rem" }}
                  >
                    Delete
                  </button>
                </div>
              ))
            ) : (
              <p style={{ color: "#666", textAlign: "center" }}>No citations saved yet!</p>
            )}
          </div>
        </div>
      </div>
    </>
  );
};

export default Chat;<|MERGE_RESOLUTION|>--- conflicted
+++ resolved
@@ -51,11 +51,7 @@
     const results = await Promise.all(
       references.map(async (reference) => {
         try {
-<<<<<<< HEAD
-          const response = await axios.post(`${config.API_BASE_URL}/api/verify-reference`, {
-=======
           const response = await axios.post(`${apiBaseUrl}/api/verify-reference`, {
->>>>>>> b49aa116
             reference
           });
           return {
@@ -310,14 +306,10 @@
     try {
       setVerificationStatus("in_progress");
 
-<<<<<<< HEAD
-      const response = await axios.post(`${config.API_BASE_URL}/api/verify-reference`, {
-=======
       // TEMPORARILY: Always use production endpoint for testing
       const apiBaseUrl = "https://verfiai.uc.r.appspot.com";
 
       const response = await axios.post(`${apiBaseUrl}/api/verify-reference`, {
->>>>>>> b49aa116
         reference,
       });
 
@@ -685,31 +677,6 @@
     const apiBaseUrl = "https://verfiai.uc.r.appspot.com";
 
     try {
-<<<<<<< HEAD
-      const userMessage = { type: "user", text: textToSearch };
-      await handleNewMessage(userMessage);
-
-      let response;
-      if (isISBN(textToSearch)) {
-        response = await axios.post(`${config.API_BASE_URL}/api/isbn-citation`, {
-          isbn: textToSearch,
-        });
-      } else {
-        // Simulate progress updates
-        const progressInterval = setInterval(() => {
-          setSearchProgress(prev => {
-            if (prev >= 90) {
-              clearInterval(progressInterval);
-              return prev;
-            }
-            return prev + 10;
-          });
-        }, 500);
-
-        response = await axios.post(`${config.API_BASE_URL}/api/analyze-paper`, {
-          doi: textToSearch,
-        });
-=======
       const response = await axios.post(`${apiBaseUrl}/api/upload-document`, formData, {
         headers: {
           "Content-Type": "multipart/form-data",
@@ -721,7 +688,6 @@
           setUploadProgress(percentCompleted);
         },
       });
->>>>>>> b49aa116
 
         clearInterval(progressInterval);
         setSearchProgress(100);
@@ -917,25 +883,6 @@
     if (!user || !user.userID) return;
 
     try {
-<<<<<<< HEAD
-      const db = getFirestore(firebaseApp);
-      const userRef = doc(db, "users", user.userID);
-      const chatsRef = collection(userRef, "chats");
-      
-      const snapshot = await getDocs(chatsRef);
-      const deletePromises = snapshot.docs.map(doc => deleteDoc(doc.ref));
-      await Promise.all(deletePromises);
-      
-      setMessages([{
-        type: "bot",
-        text: "Hello! Enter a paper title, DOI, or ISBN to get started. You can also upload a document for analysis.",
-      }]);
-      setCurrentChatId(null);
-    } catch (error) {
-      console.error("Error deleting all chats:", error);
-    }
-  };
-=======
       // TEMPORARILY: Always use production endpoint for testing
       const apiBaseUrl = "https://verfiai.uc.r.appspot.com";
       
@@ -949,7 +896,6 @@
       });
       const paper = response.data.paper;
       console.log("Received paper:", paper);
->>>>>>> b49aa116
 
   // Delete all citations
   const deleteAllCitations = async () => {
