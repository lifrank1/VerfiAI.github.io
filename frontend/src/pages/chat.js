--- conflicted
+++ resolved
@@ -53,17 +53,14 @@
 
       return () => unsubscribe();
     };
-<<<<<<< HEAD
-
-    fetchCitations();
-  }, [user]);
-
-=======
-  
+
     fetchCitations();
   }, [user]); // This effect will run whenever the user changes
   
->>>>>>> 0a420ca3
+  
+
+
+
   const handleLogout = async () => {
     const auth = getAuth(firebaseApp);
     try {
@@ -84,149 +81,16 @@
     scrollToBottom();
   }, [messages]);
 
-<<<<<<< HEAD
-=======
   const isISBN = (input) => {
     // Basic ISBN validation (both ISBN-10 and ISBN-13)
     return /^(?:\d{10}|\d{13})$/.test(input.replace(/-/g, ''));
   };  
 
-  // New functions for file upload
-  const handleFileChange = (e) => {
-    if (e.target.files.length > 0) {
-      const file = e.target.files[0];
-      setUploadedFile(file);
-    }
-  };
-
-  const triggerFileInput = () => {
-    fileInputRef.current.click();
-  };
-
-  const uploadDocument = async () => {
-    if (!uploadedFile) return;
-    
-    setIsLoading(true);
-    setMessages(prev => [...prev, { 
-      type: "user", 
-      text: `Uploading document: ${uploadedFile.name}` 
-    }]);
-
-    const formData = new FormData();
-    formData.append('file', uploadedFile);
-
-    try {
-      const response = await axios.post(
-        "http://localhost:3002/api/upload-document", 
-        formData, 
-        {
-          headers: {
-            'Content-Type': 'multipart/form-data'
-          },
-          onUploadProgress: (progressEvent) => {
-            const percentCompleted = Math.round((progressEvent.loaded * 100) / progressEvent.total);
-            setUploadProgress(percentCompleted);
-          }
-        }
-      );
-
-      const documentData = response.data;
-
-      // Format the document analysis results
-      const formattedMessage = (
-        <div>
-          <h3>Document Analysis</h3>
-          <p><b>📄 File Name:</b> {documentData.file_name || uploadedFile.name}</p>
-          <p><b>📋 File Type:</b> {documentData.file_type || uploadedFile.name.split('.').pop()}</p>
-          
-          {documentData.metadata && (
-            <div>
-              <h4>Metadata</h4>
-              {documentData.metadata.title && <p><b>Title:</b> {documentData.metadata.title}</p>}
-              {documentData.metadata.authors && (
-                <div>
-                  <p><b>Authors:</b></p>
-                  <ul style={{ paddingLeft: "2rem" }}>
-                    {documentData.metadata.authors.map((author, idx) => (
-                      <li key={idx}>{author}</li>
-                    ))}
-                  </ul>
-                </div>
-              )}
-              {documentData.metadata.abstract && (
-                <p><b>Abstract:</b> {documentData.metadata.abstract}</p>
-              )}
-              {documentData.metadata.keywords && (
-                <p><b>Keywords:</b> {documentData.metadata.keywords.join(', ')}</p>
-              )}
-            </div>
-          )}
-          
-          {documentData.citation_style && (
-            <p><b>Citation Style:</b> {documentData.citation_style}</p>
-          )}
-          
-          {documentData.references && documentData.references.length > 0 && (
-            <div className="references-container">
-              <h4 className="references-title">References ({documentData.references.length})</h4>
-              <ul className="references-list">
-                {documentData.references.map((ref, idx) => (
-                  <ReferenceItem 
-                    key={idx} 
-                    reference={{ unstructured: ref }} 
-                    index={idx} 
-                  />
-                ))}
-              </ul>
-            </div>
-          )}
-        </div>
-      );
-
-      setMessages(prev => [...prev, { type: "bot", text: formattedMessage }]);
-      
-      // Save to Firestore if it's a valid document with metadata
-      if (user && user.userID && documentData.metadata && documentData.metadata.title) {
-        await saveCitationToFirestore({
-          title: documentData.metadata.title,
-          authors: documentData.metadata.authors || [],
-          research_field: { field: "Document Upload" },
-          year: new Date().getFullYear().toString(),
-          doi: "N/A",
-          is_retracted: false
-        }, user.userID);
-      }
-      
-      // Reset file input
-      setUploadedFile(null);
-      setUploadProgress(0);
-      if (fileInputRef.current) {
-        fileInputRef.current.value = "";
-      }
-      
-    } catch (error) {
-      console.error("Error uploading document:", error);
-      setMessages(prev => [...prev, { 
-        type: "bot", 
-        text: "Error analyzing the document. Please check the file format and try again." 
-      }]);
-    } finally {
-      setIsLoading(false);
-    }
-  };
-
->>>>>>> 0a420ca3
   const searchPaper = async () => {
     if (input.trim() === "") return;
 
     if (input.trim().toLowerCase() === "clear") {
-<<<<<<< HEAD
-      setMessages([
-        { type: "bot", text: "Hello! Enter a paper title, DOI, or ISBN to get started." },
-      ]);
-=======
-      setMessages([{ type: "bot", text: "Hello! Enter a paper title, DOI, or ISBN to get started. You can also upload a document for analysis." }]);
->>>>>>> 0a420ca3
+      setMessages([{ type: "bot", text: "Hello! Enter a paper title, DOI, or ISBN to get started." }]);
       setInput("");
       return;
     }
@@ -328,11 +192,8 @@
       setInput("");
     }
   };
-<<<<<<< HEAD
-
-=======
   
->>>>>>> 0a420ca3
+
   const saveCitationToFirestore = async (paper, userID) => {
     if (!userID) return;
 
@@ -358,74 +219,26 @@
       console.error("Error saving citation:", error);
     }
   };
-<<<<<<< HEAD
-
-  // ------------- NEW: DELETE CITATION -------------
-  const deleteCitation = async (citationId) => {
-    if (!user || !user.userID) return;
-    try {
-      const db = getFirestore(firebaseApp);
-      const userRef = doc(db, "users", user.userID);
-      // doc path: users/{userID}/citations/{citationId}
-      const citationDocRef = doc(userRef, "citations", citationId);
-      await deleteDoc(citationDocRef);
-      console.log("Citation deleted successfully!");
-    } catch (error) {
-      console.error("Error deleting citation:", error);
-    }
-  };
-
-=======
   
->>>>>>> 0a420ca3
-  const handleKeyPress = (e) => {
+  
+    const handleKeyPress = (e) => {
     if (e.key === "Enter" && !e.shiftKey) {
       e.preventDefault();
       searchPaper();
     }
   };
 
+  function Sidebar() {
+    const [isOpen, setIsOpen] = useState(true);  // State to manage whether the citations box is open or not
+  
+    const handleToggle = () => {
+      setIsOpen(!isOpen);  // Toggle the state
+    }};
+
+
   return (
     <>
       <NavigationHeader />
-
-<<<<<<< HEAD
-      <Helmet>
-        <title>Research Paper Validator - VerifAI</title>
-        <meta name="description" content="Validate and cite research papers" />
-        <style>
-          {`
-            body {
-              margin-top: 6rem;
-              margin: 0;
-              padding: 0;
-              background-color: #E6E6FA;
-              height: 100vh;
-              font-family: 'Helvetica Neue', Helvetica, Arial, sans-serif;
-            }
-            @keyframes loading {
-              0% { transform: translateX(-100%); }
-              100% { transform: translateX(400%); }
-            }
-          `}
-        </style>
-      </Helmet>
-
-      <div
-        style={{
-          display: "flex",
-          height: "100vh",
-          margin: "0 auto",
-          background: "white",
-          boxShadow: "0 0 10px rgba(0,0,0,0.1)",
-        }}
-      >
-        {/* Sidebar */}
-        <div
-=======
-  return (
-<>
-<NavigationHeader />
 
   <Helmet>
     <title>Research Paper Validator - VerifAI</title>
@@ -444,76 +257,21 @@
           0% { transform: translateX(-100%); }
           100% { transform: translateX(400%); }
         }
-        .file-upload-container {
-          display: flex;
-          align-items: center;
-          margin-bottom: 1rem;
-        }
-        .file-upload-button {
-          background: #6E44FF;
-          color: white;
-          border: none;
-          padding: 0.5rem 1rem;
-          border-radius: 8px;
-          cursor: pointer;
-          font-size: 0.9rem;
-          margin-right: 0.5rem;
-        }
-        .file-name {
-          margin-left: 0.5rem;
-          font-size: 0.9rem;
-          color: #555;
-        }
-        .upload-progress {
-          height: 4px;
-          background: #f0f0f0;
-          border-radius: 2px;
-          margin-top: 0.5rem;
-          overflow: hidden;
-        }
-        .upload-progress-bar {
-          height: 100%;
-          background: #6E44FF;
-          border-radius: 2px;
-          transition: width 0.3s ease;
-        }
       `}
     </style>
   </Helmet>
 
-  <div style={{
-    display: "flex",
-    height: "100vh",
-    margin: "0 auto",
-    background: "white",
-    boxShadow: "0 0 10px rgba(0,0,0,0.1)",
-  }}>
-
-    {/* Sidebar */}
-    <div style={{
-       marginTop: "6rem",
-       width: "300px",
-       height: "100vh",
-       backgroundColor: "#e5e5e5",  
-       color: "white",
-       padding: "1.5rem 1rem",
-       display: "flex",
-       flexDirection: "column",
-       position: "fixed",
-       top: "0",
-       left: "0",
-       bottom: "0",
-    }}>
-      {/* Header (VerifAI Chat + Logout Button) */}
-      <div style={{
-        display: "flex",
-        alignItems: "center",
-        justifyContent: "space-between",
-        borderBottom: "2px solid white", // Underline effect
-        paddingBottom: "0.5rem",
-      }}>
-        <h1
->>>>>>> 0a420ca3
+      <div
+        style={{
+          display: "flex",
+          height: "100vh",
+          margin: "0 auto",
+          background: "white",
+          boxShadow: "0 0 10px rgba(0,0,0,0.1)",
+        }}
+      >
+        {/* Sidebar */}
+        <div
           style={{
             marginTop: "6rem",
             width: "300px",
@@ -625,93 +383,12 @@
             marginLeft: "300px",
             flex: 1,
             display: "flex",
-<<<<<<< HEAD
             flexDirection: "column",
             padding: "1rem",
           }}
         >
           {/* Chat Messages */}
           <div
-=======
-            justifyContent: "center",
-            alignItems: "center"
-          }}>
-            <div style={{
-              width: "80%",
-              height: "4px",
-              background: "#f0f0f0",
-              borderRadius: "2px",
-              overflow: "hidden"
-            }}>
-              <div style={{
-                width: "30%",
-                height: "100%",
-                background: "#6E44FF",
-                animation: "loading 1s infinite linear",
-                borderRadius: "2px"
-              }}/>
-            </div>
-          </div>
-        )}
-      </div>
-
-      {/* Search Bar with File Upload */}
-      <div style={{
-        padding: "1rem",
-        borderTop: "1px solid #e5e5e5",
-        background: "white",
-      }}>
-        {/* File Upload Section */}
-        <div className="file-upload-container">
-          <input
-            type="file"
-            ref={fileInputRef}
-            onChange={handleFileChange}
-            style={{ display: 'none' }}
-            accept=".pdf,.docx,.txt"
-          />
-          <button 
-            className="file-upload-button"
-            onClick={triggerFileInput}
-          >
-            Upload Document
-          </button>
-          
-          {uploadedFile && (
-            <>
-              <span className="file-name">{uploadedFile.name}</span>
-              <button 
-                className="file-upload-button"
-                onClick={uploadDocument}
-                style={{ marginLeft: '0.5rem' }}
-              >
-                Analyze
-              </button>
-            </>
-          )}
-        </div>
-        
-        {uploadProgress > 0 && uploadProgress < 100 && (
-          <div className="upload-progress">
-            <div 
-              className="upload-progress-bar" 
-              style={{ width: `${uploadProgress}%` }}
-            ></div>
-          </div>
-        )}
-
-        <div style={{
-          display: "flex",
-          gap: "0.5rem",
-          maxWidth: "800px",
-          margin: "0 auto",
-        }}>
-          <input
-            value={input}
-            onChange={(e) => setInput(e.target.value)}
-            onKeyPress={handleKeyPress}
-            placeholder="Enter paper title, DOI, or ISBN..."
->>>>>>> 0a420ca3
             style={{
               flex: 1,
               overflowY: "auto",
@@ -779,67 +456,54 @@
             )}
           </div>
 
-          {/* Search Bar */}
-          <div
+      {/* Search Bar */}
+      <div style={{
+        padding: "1rem",
+        borderTop: "1px solid #e5e5e5",
+        background: "white",
+      }}>
+        <div style={{
+          display: "flex",
+          gap: "0.5rem",
+          maxWidth: "800px",
+          margin: "0 auto",
+        }}>
+          <input
+            value={input}
+            onChange={(e) => setInput(e.target.value)}
+            onKeyPress={handleKeyPress}
+            placeholder="Enter paper title, DOI, or ISBN..."
             style={{
-              padding: "1rem",
-              borderTop: "1px solid #e5e5e5",
-              background: "white",
+              flex: 1,
+              padding: "0.75rem",
+              borderRadius: "8px",
+              border: "1px solid #e5e5e5",
+              fontSize: "1rem",
+              outline: "none",
+            }}
+          />
+          <button
+            onClick={searchPaper}
+            style={{
+              background: "#FF4D4D",
+              color: "white",
+              border: "none",
+              padding: "0.75rem 1.5rem",
+              borderRadius: "8px",
+              cursor: "pointer",
+              fontSize: "1rem",
+              transition: "background-color 0.3s ease",
             }}
           >
-            <div
-              style={{
-                display: "flex",
-                gap: "0.5rem",
-                maxWidth: "800px",
-                margin: "0 auto",
-              }}
-            >
-              <input
-                value={input}
-                onChange={(e) => setInput(e.target.value)}
-                onKeyPress={(e) => {
-                  if (e.key === "Enter" && !e.shiftKey) {
-                    e.preventDefault();
-                    searchPaper();
-                  }
-                }}
-                placeholder="Enter paper title, DOI, or ISBN..."
-                style={{
-                  flex: 1,
-                  padding: "0.75rem",
-                  borderRadius: "8px",
-                  border: "1px solid #e5e5e5",
-                  fontSize: "1rem",
-                  outline: "none",
-                }}
-              />
-              <button
-                onClick={searchPaper}
-                style={{
-                  background: "#FF4D4D",
-                  color: "white",
-                  border: "none",
-                  padding: "0.75rem 1.5rem",
-                  borderRadius: "8px",
-                  cursor: "pointer",
-                  fontSize: "1rem",
-                  transition: "background-color 0.3s ease",
-                }}
-              >
-                Search
-              </button>
-            </div>
-          </div>
+            Search
+          </button>
         </div>
       </div>
-<<<<<<< HEAD
-    </>
-=======
     </div>
   </div>
 </>
->>>>>>> 0a420ca3
+
+
   );
 };
 
@@ -910,11 +574,7 @@
       <div className="reference-header">
         <div className="reference-content">
           <p className="reference-title">
-<<<<<<< HEAD
-            [{index + 1}] {reference.title || reference.unstructured || "Untitled Reference"}
-=======
-            {reference.title || reference.unstructured || 'Untitled Reference'}
->>>>>>> 0a420ca3
+            [{index + 1}] {reference.title || reference.unstructured || 'Untitled Reference'}
           </p>
           {reference.authors && reference.authors.length > 0 && (
             <p className="reference-authors">
